--- conflicted
+++ resolved
@@ -36,15 +36,9 @@
       developerUI: /{{.Release.Name}}-{{.Values.component.name}}/tmf-api/promotionManagement/v4/docs
       port: 8080      
     dependentAPIs: 
-<<<<<<< HEAD
-    - name: party 
-      apiType: openapi     
-      specification: https://open-api.tmforum.org/TMF632-Party-v4.0.0.swagger.json  
-=======
     - name: productcatalogmanagement 
       apitype: openapi     
       specification: https://raw.githubusercontent.com/tmforum-apis/TMF620_ProductCatalog/master/TMF620-ProductCatalog-v4.0.0.swagger.json
->>>>>>> e7c0919c
   eventNotification:
     publishedEvents: []
     subscribedEvents: []
